# This script reviews the ExchangeSetup.log and determines if it is a known issue and reports an
# action to take to resolve the issue.
#
# Use the DelegateSetup switch if the log is from a Delegated Setup and you are running into a Prerequisite Check issue
#
[Diagnostics.CodeAnalysis.SuppressMessageAttribute('PSReviewUnusedParameter', '', Justification = 'Parameter is used')]
[CmdletBinding(DefaultParameterSetName = "Main")]
param(
    [Parameter(Mandatory = $true, ParameterSetName = "Main")]
    [System.IO.FileInfo]$SetupLog,
    [Parameter(ParameterSetName = "Main")]
    [switch]$DelegatedSetup,
    [Parameter(ParameterSetName = "PesterLoading")]
    [switch]$PesterLoad
)

. $PSScriptRoot\LogReviewer\Get-DelegatedInstallerHasProperRights.ps1
. $PSScriptRoot\LogReviewer\New-SetupLogReviewer.ps1
. $PSScriptRoot\LogReviewer\Test-KnownOrganizationPreparationErrors.ps1
. $PSScriptRoot\LogReviewer\Test-OtherKnownIssues.ps1
. $PSScriptRoot\LogReviewer\Test-KnownLdifErrors.ps1
. $PSScriptRoot\LogReviewer\Test-PrerequisiteCheck.ps1

Function Test-ExpiredCertificateInUse {
    $certificateOutdated = Select-String "\[ERROR\] The certificate is expired." $SetupLog | Select-Object -Last 1
    $outdatedCertificateInfo = Select-String "Installing certificate signed by '(.*)' for site '(.*)'.  Certificate is valid from (\d{1,2}\/\d{1,2}\/\d{4} \d{2}:\d{2}:\d{2} \w\w) until (\d{1,2}\/\d{1,2}\/\d{4} \d{2}:\d{2}:\d{2} \w\w)" $SetupLog | Select-Object -Last 1

    if ($null -ne $certificateOutdated) {
        if ($null -ne $outdatedCertificateInfo.Matches.Groups[4].Value) {
            Write-ActionPlan("Certificate: {0} expired on: {1}. `r`n`tPlease replace it, reboot the server and run setup again." -f $outdatedCertificateInfo.Matches.Groups[2].Value,
                $outdatedCertificateInfo.Matches.Groups[4].Value)
        } else {
            Write-ActionPlan("Certificate: {0} has expired. `r`n`tPlease replace it, reboot the server and run setup again." -f $outdatedCertificateInfo.Matches.Groups[2].Value)
        }
        return $true
    }

    return $false
}

Function Main {
    try {

        if ($PesterLoad) {
            return
        }

        if (-not ([IO.File]::Exists($SetupLog))) {
            Write-Error "Could not find file: $SetupLog"
            return
        }

<<<<<<< HEAD
        $setupLogReviewer = New-SetupLogReviewer -SetupLog $SetupLog -ErrorAction Stop
        $runDate = $setupLogReviewer.SetupRunDate
=======
        $Script:validSetupLog = Select-String "Starting Microsoft Exchange Server \d\d\d\d Setup" $SetupLog | Select-Object -Last 1
        if ($null -eq $validSetupLog) {
            Write-Error "Failed to provide valid Exchange Setup Log"
            return
        }

        $Script:currentLogOnUser = Get-EvaluatedSettingOrRule -SettingName "CurrentLogOn" -ValueType "."

        if ($null -ne $Script:currentLogOnUser) {
            $Script:currentLogOnUser = $Script:currentLogOnUser.Matches.Groups[1].Value
        }

        $Script:SetupBuildNumber = Select-String "Setup version: (.+)\." $SetupLog | Select-Object -Last 1
        $runDate = [DateTime]::Parse(
            $SetupBuildNumber.Line.Substring(1,
                $SetupBuildNumber.Line.IndexOf("]") - 1),
            [System.Globalization.DateTimeFormatInfo]::InvariantInfo
        )

>>>>>>> dfb7d25e
        $color = "Gray"

        if ($runDate -lt ([datetime]::Now.AddDays(-14))) { $color = "Yellow" }
        $setupLogReviewer.ReceiveOutput("Setup.exe Run Date: $runDate", $color)

        if ($null -ne $setupLogReviewer.LocalBuildNumber) {
            Write-Output "Current Exchange Build: $($setupLogReviewer.LocalBuildNumber)"

            if ($setupLogReviewer.LocalBuildNumber -eq $setupLogReviewer.SetupBuildNumber) {
                $setupLogReviewer.ReceiveOutput("Same build number detected..... if using powershell.exe to start setup. Make sure you do '.\setup.exe'", "Red")
            }
        }

        if ($DelegatedSetup) {
            Get-DelegatedInstallerHasProperRights -SetupLogReviewer $setupLogReviewer
            return
        }

        if (Test-PrerequisiteCheck -SetupLogReviewer $setupLogReviewer) {

            Write-Output "`r`nAdditional Context:"
            Write-Output ("User Logged On: $($setupLogReviewer.User)")

            $serverFQDN = $setupLogReviewer.GetEvaluatedSettingOrRule("ComputerNameDnsFullyQualified", "Setting", ".")

            if ($null -ne $serverFQDN) {
                $serverFQDN = $serverFQDN.Matches.Groups[1].Value
                Write-Output "Setup Running on: $serverFQDN"
                $setupDomain = $serverFQDN.Split('.')[1]
                Write-Output "Setup Running in Domain: $setupDomain"
            }

            $siteName = $setupLogReviewer.GetEvaluatedSettingOrRule("SiteName", "Setting", ".")

            if ($null -ne $siteName) {
                Write-Output "Setup Running in AD Site Name: $($siteName.Matches.Groups[1].Value)"
            }

            $schemaMaster = $setupLogReviewer.SelectStringLastRunOfExchangeSetup("Setup will attempt to use the Schema Master domain controller (.+)")

            if ($null -ne $schemaMaster) {
                Write-Output "----------------------------------"
                Write-Output "Schema Master: $($schemaMaster.Matches.Groups[1].Value)"
                $smDomain = $schemaMaster.Matches.Groups[1].Value.Split(".")[1]
                Write-Output "Schema Master in Domain: $smDomain"

                if ($smDomain -ne $setupDomain) {
                    $setupLogReviewer.ReceiveOutput("Unable to run setup in current domain.", "Red")
                }
            }
            return
        }

        if (Test-KnownLdifErrors -SetupLogReviewer $setupLogReviewer) {
            return
        }
<<<<<<< HEAD
        if (Test-KnownOrganizationPreparationErrors -SetupLogReviewer $setupLogReviewer) {
=======

        if (Test-ExpiredCertificateInUse) {
            return
        }

        if (Test-KnownOrganizationPreparationErrors) {
>>>>>>> dfb7d25e
            return
        }

        if (Test-OtherKnownIssues -SetupLogReviewer $setupLogReviewer) {
            return
        }

        #Last Error Information
        $lastErrorInfo = $setupLogReviewer.FirstErrorWithContextToLine(-1,30,200)

        if ($null -ne $lastErrorInfo) {
            Write-Output "Failed to determine known cause, but here is your error context that we are seeing"
            $setupLogReviewer.WriteErrorContext($lastErrorInfo)
        }

        Write-Output "Looks like we weren't able to determine the cause of the issue with Setup. Please run SetupAssist.ps1 on the server." `
            "If that doesn't find the cause, please notify $($setupLogReviewer.FeedbackEmail) to help us improve the scripts."
    } catch {
        Write-Output "$($Error[0].Exception)"
        Write-Output "$($Error[0].ScriptStackTrace)"
        Write-Warning ("Ran into an issue with the script. If possible please email the Setup Log to 'ExToolsFeedback@microsoft.com', or at least notify them of the issue.")
    }
}

Main<|MERGE_RESOLUTION|>--- conflicted
+++ resolved
@@ -50,30 +50,8 @@
             return
         }
 
-<<<<<<< HEAD
         $setupLogReviewer = New-SetupLogReviewer -SetupLog $SetupLog -ErrorAction Stop
         $runDate = $setupLogReviewer.SetupRunDate
-=======
-        $Script:validSetupLog = Select-String "Starting Microsoft Exchange Server \d\d\d\d Setup" $SetupLog | Select-Object -Last 1
-        if ($null -eq $validSetupLog) {
-            Write-Error "Failed to provide valid Exchange Setup Log"
-            return
-        }
-
-        $Script:currentLogOnUser = Get-EvaluatedSettingOrRule -SettingName "CurrentLogOn" -ValueType "."
-
-        if ($null -ne $Script:currentLogOnUser) {
-            $Script:currentLogOnUser = $Script:currentLogOnUser.Matches.Groups[1].Value
-        }
-
-        $Script:SetupBuildNumber = Select-String "Setup version: (.+)\." $SetupLog | Select-Object -Last 1
-        $runDate = [DateTime]::Parse(
-            $SetupBuildNumber.Line.Substring(1,
-                $SetupBuildNumber.Line.IndexOf("]") - 1),
-            [System.Globalization.DateTimeFormatInfo]::InvariantInfo
-        )
-
->>>>>>> dfb7d25e
         $color = "Gray"
 
         if ($runDate -lt ([datetime]::Now.AddDays(-14))) { $color = "Yellow" }
@@ -130,16 +108,8 @@
         if (Test-KnownLdifErrors -SetupLogReviewer $setupLogReviewer) {
             return
         }
-<<<<<<< HEAD
+
         if (Test-KnownOrganizationPreparationErrors -SetupLogReviewer $setupLogReviewer) {
-=======
-
-        if (Test-ExpiredCertificateInUse) {
-            return
-        }
-
-        if (Test-KnownOrganizationPreparationErrors) {
->>>>>>> dfb7d25e
             return
         }
 
