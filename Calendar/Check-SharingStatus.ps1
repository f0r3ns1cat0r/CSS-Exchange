﻿# Copyright (c) Microsoft Corporation.
# Licensed under the MIT License.
#
# .DESCRIPTION
# This script runs a variety of cmdlets to establish a baseline of the sharing status of a Calendar.
#
# .PARAMETER Identity
#  Owner Mailbox to query, owner of the Mailbox sharing the calendar.
#  Receiver of the shared mailbox, often the Delegate.
#
# .EXAMPLE
# Check-SharingStatus.ps1 -Owner Owner@contoso.com -Receiver Receiver@contoso.com

# Define the parameters
[CmdletBinding()]
param(
    [Parameter(Mandatory=$true)]
    [string]$Owner,
    [Parameter(Mandatory=$true)]
    [string]$Receiver
)

$BuildVersion = ""

. $PSScriptRoot\..\Shared\ScriptUpdateFunctions\Test-ScriptVersion.ps1

if (Test-ScriptVersion -AutoUpdate) {
    # Update was downloaded, so stop here.
    Write-Host "Script was updated. Please rerun the command."  -ForegroundColor Yellow
    return
}

Write-Verbose "Script Versions: $BuildVersion"

$script:PIIAccess = $true #Assume we have PII access until we find out otherwise

<#
.SYNOPSIS
    Formats the CalendarSharingInvite logs from Export-MailboxDiagnosticLogs for a given identity.
.DESCRIPTION
    This function processes calendar sharing accept logs for a given identity and outputs the most recent update for each recipient.
.PARAMETER Identity
    The SMTP Address for which to process calendar sharing accept logs.
#>
function ProcessCalendarSharingInviteLogs {
    param (
        [string]$Identity
    )

    # Define the header row
    $header = "Timestamp", "Mailbox", "Entry MailboxOwner", "Recipient", "RecipientType", "SharingType", "DetailLevel"
    $csvString = @()
    $csvString = $header -join ","
    $csvString += "`n"

    # Call the Export-MailboxDiagnosticLogs cmdlet and store the output in a variable
    try {
        # Call the Export-MailboxDiagnosticLogs cmdlet and store the output in a variable
        # -ErrorAction is not supported on Export-MailboxDiagnosticLogs
        # $logOutput = Export-MailboxDiagnosticLogs $Identity -ComponentName CalendarSharingInvite -ErrorAction SilentlyContinue

        $logOutput = Export-MailboxDiagnosticLogs $Identity -ComponentName CalendarSharingInvite
    } catch {
        # Code to run if an error occurs
        Write-Error "An error occurred: $_"
    }

    # check if the output is empty
    if ($null -eq $logOutput.MailboxLog) {
        Write-Host "No data found for [$Identity]."
        return
    }

    $logLines =@()
    # Split the output into an array of lines
    $logLines = $logOutput.MailboxLog -split "`r`n"

    # Loop through each line of the output
    foreach ($line in $logLines) {
        if ($line -like "*RecipientType*") {
            $csvString += $line + "`n"
        }
    }

    # Clean up output
    $csvString = $csvString.Replace("Mailbox: ", "")
    $csvString = $csvString.Replace("Entry MailboxOwner:", "")
    $csvString = $csvString.Replace("Recipient:", "")
    $csvString = $csvString.Replace("RecipientType:", "")
    $csvString = $csvString.Replace("Handler=", "")
    $csvString = $csvString.Replace("ms-exchange-", "")
    $csvString = $csvString.Replace("DetailLevel=", "")

    # Convert the CSV string to an object
    $csvObject = $csvString | ConvertFrom-Csv

    # Access the values as properties of the object
    foreach ($row in $csvObject) {
        Write-Debug "$($row.Recipient) - $($row.SharingType) - $($row.detailLevel)"
    }

    #Filter the output to get the most recent update foreach recipient
    $mostRecentRecipients = $csvObject | Sort-Object Recipient -Unique | Sort-Object Timestamp -Descending

    # Output the results to the console
    Write-Host "User [$Identity] has shared their calendar with the following recipients:"
    $mostRecentRecipients | Format-Table -a Timestamp, Recipient, SharingType, DetailLevel
}

<#
.SYNOPSIS
    Formats the AcceptCalendarSharingInvite logs from Export-MailboxDiagnosticLogs for a given identity.
.DESCRIPTION
    This function processes calendar sharing invite logs.
.PARAMETER Identity
    The SMTP Address for which to process calendar sharing accept logs.
#>
function ProcessCalendarSharingAcceptLogs {
    param (
        [string]$Identity
    )

    # Define the header row
    $header = "Timestamp", "Mailbox", "SharedCalendarOwner", "FolderName"
    $csvString = @()
    $csvString = $header -join ","
    $csvString += "`n"

    # Call the Export-MailboxDiagnosticLogs cmdlet and store the output in a variable
    try {
        # Call the Export-MailboxDiagnosticLogs cmdlet and store the output in a variable
        # -ErrorAction is not supported on Export-MailboxDiagnosticLogs
        # $logOutput = Export-MailboxDiagnosticLogs $Identity -ComponentName AcceptCalendarSharingInvite -ErrorAction SilentlyContinue

        $logOutput = Export-MailboxDiagnosticLogs $Identity -ComponentName AcceptCalendarSharingInvite
    } catch {
        # Code to run if an error occurs
        Write-Error "An error occurred: $_"
    }

    # check if the output is empty
    if ($null -eq $logOutput.MailboxLog) {
        Write-Host "No AcceptCalendarSharingInvite Logs found for [$Identity]."
        return
    }

    $logLines =@()
    # Split the output into an array of lines
    $logLines = $logOutput.MailboxLog -split "`r`n"

    # Loop through each line of the output
    foreach ($line in $logLines) {
        if ($line -like "*CreateInternalSharedCalendarGroupEntry*") {
            $csvString += $line + "`n"
        }
    }

    # Clean up output
    $csvString = $csvString.Replace("Mailbox: ", "")
    $csvString = $csvString.Replace("Entry MailboxOwner:", "")
    $csvString = $csvString.Replace("Entry CreateInternalSharedCalendarGroupEntry: ", "")
    $csvString = $csvString.Replace("Creating a shared calendar for ", "")
    $csvString = $csvString.Replace("calendar name ", "")

    # Convert the CSV string to an object
    $csvObject = $csvString | ConvertFrom-Csv

    # Access the values as properties of the object
    foreach ($row in $csvObject) {
        Write-Debug "$($row.Timestamp) - $($row.SharedCalendarOwner) - $($row.FolderName) "
    }

    # Filter the output to get the most recent update for each recipient
    # $mostRecentSharedCalendars = $csvObject |sort-object SharedCalendarOwner -Unique | Sort-Object Timestamp -Descending

    # Output the results to the console
    Write-Host "Receiver [$Identity] has accepted copies of the shared calendar from the following recipients on these dates:"
    #Write-Host $csvObject | Format-Table -a Timestamp, SharedCalendarOwner, FolderName
    $csvObject | Format-Table -a Timestamp, SharedCalendarOwner, FolderName
}

<#
.SYNOPSIS
    Formats the InternetCalendar logs from Export-MailboxDiagnosticLogs for a given identity.
.DESCRIPTION
    This function processes calendar sharing invite logs.
.PARAMETER Identity
    The SMTP Address for which to process calendar sharing accept logs.
#>
function ProcessInternetCalendarLogs {
    param (
        [string]$Identity
    )

    # Define the header row
    $header = "Timestamp", "Mailbox", "SyncDetails", "PublishingUrl", "RemoteFolderName", "LocalFolderId", "Folder"
<<<<<<< HEAD
    $csvString = @()
=======
    $csvString = @();
>>>>>>> 7e5e4adc
    $csvString = $header -join ","
    $csvString += "`n"

    try {
        # Call the Export-MailboxDiagnosticLogs cmdlet and store the output in a variable
        # -ErrorAction is not supported on Export-MailboxDiagnosticLogs
        # $logOutput = Export-MailboxDiagnosticLogs $Identity -ComponentName AcceptCalendarSharingInvite -ErrorAction SilentlyContinue

        $logOutput = Export-MailboxDiagnosticLogs $Identity -ComponentName InternetCalendar
    } catch {
        # Code to run if an error occurs
        Write-Error "An error occurred: $_"
    }

    # check if the output is empty
    if ($null -eq $logOutput.MailboxLog) {
        Write-Host "No InternetCalendar Logs found for [$Identity]."
        Write-Host -ForegroundColor Yellow "User [$Identity] is not receiving any Published Calendars."
        return
    }

<<<<<<< HEAD
    $logLines =@()
=======
    $logLines =@();
>>>>>>> 7e5e4adc
    # Split the output into an array of lines
    $logLines = $logOutput.MailboxLog -split "`r`n"

    # Loop through each line of the output
    foreach ($line in $logLines) {
        if ($line -like "*Entry Sync Details for InternetCalendar subscription DataType=calendar*") {
            $csvString += $line + "`n"
        }
    }

    # Clean up output
    $csvString = $csvString.Replace("Mailbox: ", "")
    $csvString = $csvString.Replace("Entry Sync Details for InternetCalendar subscription DataType=calendar", "InternetCalendar")
    $csvString = $csvString.Replace("PublishingUrl=", "")
    $csvString = $csvString.Replace("RemoteFolderName=", "")
    $csvString = $csvString.Replace("LocalFolderId=", "")
    $csvString = $csvString.Replace("folder ", "")

    # Convert the CSV string to an object
    $csvObject = $csvString | ConvertFrom-Csv

    # Clean up the Folder column
    foreach ($row in $csvObject) {
        $row.Folder = $row.Folder.Split("with")[0]
    }

    Write-Host -ForegroundColor Cyan "Receiver [$Identity] is/was receiving the following Published Calendars:"
    $csvObject | Sort-Object -Unique RemoteFolderName | Format-Table -a RemoteFolderName, Folder, PublishingUrl
}

<#
.SYNOPSIS
    Display Calendar Owner information.
.DESCRIPTION
    This function displays key Calendar Owner information.
.PARAMETER Identity
    The SMTP Address for Owner of the shared calendar.
#>
function GetOwnerInformation {
    param (
        [string]$Owner
    )
    #Standard Owner information
    Write-Host -ForegroundColor DarkYellow "------------------------------------------------"
    Write-Host -ForegroundColor DarkYellow "Key Owner Mailbox Information:"
    Write-Host -ForegroundColor DarkYellow "`t Running 'Get-Mailbox $Owner'"
    $script:OwnerMB = Get-Mailbox $Owner
    # Write-Host "`t DisplayName:" $script:OwnerMB.DisplayName
    # Write-Host "`t Database:" $script:OwnerMB.Database
    # Write-Host "`t ServerName:" $script:OwnerMB.ServerName
    # Write-Host "`t LitigationHoldEnabled:" $script:OwnerMB.LitigationHoldEnabled
    # Write-Host "`t CalendarVersionStoreDisabled:" $script:OwnerMB.CalendarVersionStoreDisabled
    # Write-Host "`t CalendarRepairDisabled:" $script:OwnerMB.CalendarRepairDisabled
    # Write-Host "`t RecipientTypeDetails:" $script:OwnerMB.RecipientTypeDetails
    # Write-Host "`t RecipientType:" $script:OwnerMB.RecipientType

    if (-not $script:OwnerMB) {
        Write-Host -ForegroundColor Yellow "Could not find Owner Mailbox [$Owner]."
        Write-Host -ForegroundColor DarkYellow "Defaulting to External Sharing or Publishing."
        return
    }

    $script:OwnerMB | Format-List DisplayName, Database, ServerName, LitigationHoldEnabled, CalendarVersionStoreDisabled, CalendarRepairDisabled, RecipientType*

    if ($null -eq $script:OwnerMB) {
        Write-Host -ForegroundColor Red "Could not find Owner Mailbox [$Owner]."
        exit
    }

    Write-Host -ForegroundColor DarkYellow "Send on Behalf Granted to :"
    foreach ($del in $($script:OwnerMB.GrantSendOnBehalfTo)) {
        Write-Host -ForegroundColor Blue "`t$($del)"
    }
    Write-Host "`n`n`n"

    if ($script:OwnerMB.DisplayName -like "Redacted*") {
        Write-Host -ForegroundColor Yellow "Do Not have PII information for the Owner."
        Write-Host -ForegroundColor Yellow "Get PII Access for $($script:OwnerMB.Database)."
        $script:PIIAccess = $false
    }

    Write-Host -ForegroundColor DarkYellow "Owner Calendar Folder Statistics:"
    Write-Host -ForegroundColor DarkYellow "`t Running 'Get-MailboxFolderStatistics -Identity $Owner -FolderScope Calendar'"
    $OwnerCalendar = Get-MailboxFolderStatistics -Identity $Owner -FolderScope Calendar
    $OwnerCalendarName = ($OwnerCalendar | Where-Object FolderType -EQ "Calendar").Name

    $OwnerCalendar | Format-Table -a FolderPath, ItemsInFolder, FolderAndSubfolderSize

    Write-Host -ForegroundColor DarkYellow "Owner Calendar Permissions:"
    Write-Host -ForegroundColor DarkYellow "`t Running 'Get-mailboxFolderPermission "${Owner}:\$OwnerCalendarName" | Format-Table -a User, AccessRights, SharingPermissionFlags'"
    Get-mailboxFolderPermission "${Owner}:\$OwnerCalendarName" | Format-Table -a User, AccessRights, SharingPermissionFlags

    Write-Host -ForegroundColor DarkYellow "Owner Root MB Permissions:"
    Write-Host -ForegroundColor DarkYellow "`t Running 'Get-mailboxPermission $Owner | Format-Table -a User, AccessRights, SharingPermissionFlags'"
    Get-mailboxPermission $Owner | Format-Table -a User, AccessRights, SharingPermissionFlags

    Write-Host -ForegroundColor DarkYellow "Owner Modern Sharing Sent Invites"
    ProcessCalendarSharingInviteLogs -Identity $Owner

    Write-Host -ForegroundColor DarkYellow "Owner Calendar Folder Information:"
<<<<<<< HEAD
    Write-Host -ForegroundColor DarkYellow "`t Running 'Get-MailboxCalendarFolder "${Owner}:\$OwnerCalendarName"'"
=======
    Write-Host -ForegroundColor DarkYellow "`t Running 'et-MailboxCalendarFolder "${Owner}:\$OwnerCalendarName"'"
>>>>>>> 7e5e4adc
    $OwnerCalendarFolder = Get-MailboxCalendarFolder "${Owner}:\$OwnerCalendarName"
    if ($OwnerCalendarFolder.PublishEnabled) {
        Write-Host -ForegroundColor Green "Owner Calendar is Published."
        $script:OwnerPublished = $true
    } else {
        Write-Host -ForegroundColor Yellow "Owner Calendar is not Published."
        $script:OwnerPublished = $false
    }

    if ($OwnerCalendarFolder.ExtendedFolderFlags.Contains("SharedOut")) {
        Write-Host -ForegroundColor Green "Owner Calendar is Shared Out using Modern Sharing."
        $script:OwnerModernSharing = $true
    } else {
        Write-Host -ForegroundColor Yellow "Owner Calendar is not Shared Out."
        $script:OwnerModernSharing = $false
    }
}

<#
.SYNOPSIS
    Displays key information from the receiver of the shared Calendar.
.DESCRIPTION
    This function displays key Calendar Receiver information.
.PARAMETER Identity
    The SMTP Address for Receiver of the shared calendar.
#>
function GetReceiverInformation {
    param (
        [string]$Receiver
    )
    #Standard Receiver information
    Write-Host -ForegroundColor Cyan "`r`r`r------------------------------------------------"
    Write-Host -ForegroundColor Cyan "Key Receiver MB Information: [$Receiver]"
    Write-Host -ForegroundColor Cyan "Running: 'Get-Mailbox $Receiver'"
    $script:ReceiverMB = Get-Mailbox $Receiver

    if (-not $script:ReceiverMB) {
        Write-Host -ForegroundColor Yellow "Could not find Receiver Mailbox [$Receiver]."
        Write-Host -ForegroundColor Yellow "Defaulting to External Sharing or Publishing."
        return
    }
<<<<<<< HEAD

    $script:ReceiverMB | Format-List DisplayName, Database, LitigationHoldEnabled, CalendarVersionStoreDisabled, CalendarRepairDisabled, RecipientType*

    if ($script:OwnerMB.OrganizationalUnitRoot -eq $script:ReceiverMB.OrganizationalUnitRoot) {
        Write-Host -ForegroundColor Yellow "Owner and Receiver are in the same OU."
        Write-Host -ForegroundColor Yellow "Owner and Receiver will be using Internal Sharing."
        $script:SharingType = "InternalSharing"
    } else {
        Write-Host -ForegroundColor Yellow "Owner and Receiver are in different OUs."
        Write-Host -ForegroundColor Yellow "Owner and Receiver will be using External Sharing or Publishing."
        $script:SharingType = "ExternalSharing"
    }

=======

    $script:ReceiverMB | Format-List DisplayName, Database, LitigationHoldEnabled, CalendarVersionStoreDisabled, CalendarRepairDisabled, RecipientType*

    if ($script:OwnerMB.OrganizationalUnitRoot -eq $script:ReceiverMB.OrganizationalUnitRoot) {
        Write-Host -ForegroundColor Yellow "Owner and Receiver are in the same OU."
        Write-Host -ForegroundColor Yellow "Owner and Receiver will be using Internal Sharing."
        $script:SharingType = "InternalSharing"
    } else {
        Write-Host -ForegroundColor Yellow "Owner and Receiver are in different OUs."
        Write-Host -ForegroundColor Yellow "Owner and Receiver will be using External Sharing or Publishing."
        $script:SharingType = "ExternalSharing"
    }

>>>>>>> 7e5e4adc
    Write-Host -ForegroundColor Cyan "Receiver Calendar Folders (look for a copy of [$($OwnerMB.DisplayName)] Calendar):"
    Write-Host -ForegroundColor Cyan "Running: 'Get-MailboxFolderStatistics -Identity $Receiver -FolderScope Calendar'"
    $CalStats = Get-MailboxFolderStatistics -Identity $Receiver -FolderScope Calendar
    $CalStats | Format-Table -a FolderPath, ItemsInFolder, FolderAndSubfolderSize
    $ReceiverCalendarName = ($CalStats | Where-Object FolderType -EQ "Calendar").Name

    # Note $Owner has a * at the end in case we have had multiple setup for the same user, they will be appended with a " 1", etc.
    if (($CalStats | Where-Object Name -Like $owner*) -or ($CalStats | Where-Object Name -Like "$($ownerMB.DisplayName)*" )) {
        Write-Host -ForegroundColor Green "Looks like we might have found a copy of the Owner Calendar in the Receiver Calendar."
        Write-Host -ForegroundColor Green "This is a good indication the there is a Modern Sharing Relationship between these users."
        Write-Host -ForegroundColor Green "If the clients use the Modern Sharing or not is a up to the client."
        $script:ModernSharing = $true

        $CalStats | Where-Object Name -Like $owner* | Format-Table -a FolderPath, ItemsInFolder, FolderAndSubfolderSize
        if (($CalStats | Where-Object Name -Like $owner*).count -gt 1) {
            Write-Host -ForegroundColor Yellow "Warning: Might have found more than one copy of the Owner Calendar in the Receiver Calendar."
        }
    } else {
        Write-Host -ForegroundColor Yellow "Warning: Could not Identify the Owner's [$Owner] Calendar in the Receiver Calendar collection."
    }

    if ($ReceiverCalendarName -like "REDACTED-*" ) {
        Write-Host -ForegroundColor Yellow "Do Not have PII information for the Receiver"
        $script:PIIAccess = $false
    }

    ProcessCalendarSharingAcceptLogs -Identity $Receiver
    ProcessInternetCalendarLogs -Identity $Receiver

<<<<<<< HEAD
    if (($script:SharingType -like "InternalSharing") -or
=======
    if (($script:SharingType -like "InternalSharing") -or 
>>>>>>> 7e5e4adc
    ($script:SharingType -like "ExternalSharing")) {
        # Validate Modern Sharing Status
        if (Get-Command -Name Get-CalendarEntries -ErrorAction SilentlyContinue) {
            Write-Verbose "Found Get-CalendarEntries cmdlet. Running cmdlet: Get-CalendarEntries -Identity $Receiver"
            # ToDo: Check each value for proper sharing permissions (i.e.  $X.CalendarSharingPermissionLevel -eq "ReadWrite" )
            $ReceiverCalEntries = Get-CalendarEntries -Identity $Receiver
            # Write-Host "CalendarGroupName : $($ReceiverCalEntries.CalendarGroupName)"
            # Write-Host "CalendarName : $($ReceiverCalEntries.CalendarName)"
            # Write-Host "OwnerEmailAddress : $($ReceiverCalEntries.OwnerEmailAddress)"
            # Write-Host "SharingModelType: $($ReceiverCalEntries.SharingModelType)"
            # Write-Host "IsOrphanedEntry: $($ReceiverCalEntries.IsOrphanedEntry)"

            Write-Host -ForegroundColor Cyan "`r`r`r------------------------------------------------"
            Write-Host "New Model Calendar Sharing Entries:"
<<<<<<< HEAD
            $ReceiverCalEntries | Where-Object SharingModelType -Like New | Format-Table CalendarGroupName, CalendarName, OwnerEmailAddress, SharingModelType, IsOrphanedEntry
=======
            $ReceiverCalEntries | Where-Object SharingModelType -like New | Format-Table CalendarGroupName, CalendarName, OwnerEmailAddress, SharingModelType, IsOrphanedEntry
>>>>>>> 7e5e4adc

            Write-Host -ForegroundColor Cyan "`r`r`r------------------------------------------------"
            Write-Host "Old Model Calendar Sharing Entries:"
            Write-Host "Consider upgrading these to the new model."
<<<<<<< HEAD
            $ReceiverCalEntries |  Where-Object SharingModelType -Like Old | Format-Table CalendarGroupName, CalendarName, OwnerEmailAddress, SharingModelType, IsOrphanedEntry
=======
            $ReceiverCalEntries |  Where-Object SharingModelType -like Old |Format-Table CalendarGroupName, CalendarName, OwnerEmailAddress, SharingModelType, IsOrphanedEntry
>>>>>>> 7e5e4adc

            # need to check if Get-CalendarValidationResult in the PS Workspace
            if ((Get-Command -Name Get-CalendarValidationResult -ErrorAction SilentlyContinue) -and
                $null -ne $ReceiverCalEntries) {
                Write-Host "Running cmdlet: Get-CalendarValidationResult -Version V2 -Identity $Receiver -SourceCalendarId $($ReceiverCalEntries[0].LocalFolderId) -TargetUserId $Owner -IncludeAnalysis 1 -OnlyReportErrors 1"
                $ewsId_del= $ReceiverCalEntries[0].LocalFolderId
                Get-CalendarValidationResult -Version V2 -Identity $Receiver -SourceCalendarId $ewsId_del -TargetUserId $Owner -IncludeAnalysis 1 -OnlyReportErrors 1
            }
        }

        #Output key Modern Sharing information
        if (($script:PIIAccess) -and (-not ([string]::IsNullOrEmpty($script:OwnerMB)))) {
            Write-Host "Checking for Owner copy Calendar in Receiver Calendar:"
            Write-Host "Running cmdlet:"
            Write-Host -NoNewline -ForegroundColor Yellow "Get-MailboxCalendarFolder -Identity ${Receiver}:\$ReceiverCalendarName\$($script:OwnerMB.DisplayName)"
            try {
                Get-MailboxCalendarFolder -Identity "${Receiver}:\$ReceiverCalendarName\$($script:OwnerMB.DisplayName)" | Format-List Identity, CreationTime, ExtendedFolderFlags, ExtendedFolderFlags2, CalendarSharingFolderFlags, CalendarSharingOwnerSmtpAddress, CalendarSharingPermissionLevel, SharingLevelOfDetails, SharingPermissionFlags, LastAttemptedSyncTime, LastSuccessfulSyncTime, SharedCalendarSyncStartDate
            } catch {
                Write-Error "Failed to get the Owner Calendar from the Receiver Mailbox.  This is fine if not using Modern Sharing."
            }
        } else {
            Write-Host "Do Not have PII information for the Owner, so can not check the Receivers Copy of the Owner Calendar."
            Write-Host "Get PII Access for both mailboxes and try again."
        }
    }
}

# Main
$script:ModernSharing
$script:SharingType
GetOwnerInformation -Owner $Owner
GetReceiverInformation -Receiver $Receiver

Write-Host -ForegroundColor Blue "`r`r`r------------------------------------------------"
Write-Host -ForegroundColor Blue "Summary:"
Write-Host -ForegroundColor Blue "Mailbox Owner [$Owner] and Receiver [$Receiver] are using [$script:SharingType] for Calendar Sharing."
Write-Host -ForegroundColor Blue "It appears like the backend [$(if ($script:ModernSharing) {"IS"} else {"is NOT"})] using Modern Calendar Sharing."<|MERGE_RESOLUTION|>--- conflicted
+++ resolved
@@ -194,11 +194,8 @@
 
     # Define the header row
     $header = "Timestamp", "Mailbox", "SyncDetails", "PublishingUrl", "RemoteFolderName", "LocalFolderId", "Folder"
-<<<<<<< HEAD
+
     $csvString = @()
-=======
-    $csvString = @();
->>>>>>> 7e5e4adc
     $csvString = $header -join ","
     $csvString += "`n"
 
@@ -220,11 +217,8 @@
         return
     }
 
-<<<<<<< HEAD
     $logLines =@()
-=======
-    $logLines =@();
->>>>>>> 7e5e4adc
+
     # Split the output into an array of lines
     $logLines = $logOutput.MailboxLog -split "`r`n"
 
@@ -325,11 +319,8 @@
     ProcessCalendarSharingInviteLogs -Identity $Owner
 
     Write-Host -ForegroundColor DarkYellow "Owner Calendar Folder Information:"
-<<<<<<< HEAD
     Write-Host -ForegroundColor DarkYellow "`t Running 'Get-MailboxCalendarFolder "${Owner}:\$OwnerCalendarName"'"
-=======
-    Write-Host -ForegroundColor DarkYellow "`t Running 'et-MailboxCalendarFolder "${Owner}:\$OwnerCalendarName"'"
->>>>>>> 7e5e4adc
+
     $OwnerCalendarFolder = Get-MailboxCalendarFolder "${Owner}:\$OwnerCalendarName"
     if ($OwnerCalendarFolder.PublishEnabled) {
         Write-Host -ForegroundColor Green "Owner Calendar is Published."
@@ -371,7 +362,6 @@
         Write-Host -ForegroundColor Yellow "Defaulting to External Sharing or Publishing."
         return
     }
-<<<<<<< HEAD
 
     $script:ReceiverMB | Format-List DisplayName, Database, LitigationHoldEnabled, CalendarVersionStoreDisabled, CalendarRepairDisabled, RecipientType*
 
@@ -385,21 +375,6 @@
         $script:SharingType = "ExternalSharing"
     }
 
-=======
-
-    $script:ReceiverMB | Format-List DisplayName, Database, LitigationHoldEnabled, CalendarVersionStoreDisabled, CalendarRepairDisabled, RecipientType*
-
-    if ($script:OwnerMB.OrganizationalUnitRoot -eq $script:ReceiverMB.OrganizationalUnitRoot) {
-        Write-Host -ForegroundColor Yellow "Owner and Receiver are in the same OU."
-        Write-Host -ForegroundColor Yellow "Owner and Receiver will be using Internal Sharing."
-        $script:SharingType = "InternalSharing"
-    } else {
-        Write-Host -ForegroundColor Yellow "Owner and Receiver are in different OUs."
-        Write-Host -ForegroundColor Yellow "Owner and Receiver will be using External Sharing or Publishing."
-        $script:SharingType = "ExternalSharing"
-    }
-
->>>>>>> 7e5e4adc
     Write-Host -ForegroundColor Cyan "Receiver Calendar Folders (look for a copy of [$($OwnerMB.DisplayName)] Calendar):"
     Write-Host -ForegroundColor Cyan "Running: 'Get-MailboxFolderStatistics -Identity $Receiver -FolderScope Calendar'"
     $CalStats = Get-MailboxFolderStatistics -Identity $Receiver -FolderScope Calendar
@@ -429,11 +404,7 @@
     ProcessCalendarSharingAcceptLogs -Identity $Receiver
     ProcessInternetCalendarLogs -Identity $Receiver
 
-<<<<<<< HEAD
-    if (($script:SharingType -like "InternalSharing") -or
-=======
     if (($script:SharingType -like "InternalSharing") -or 
->>>>>>> 7e5e4adc
     ($script:SharingType -like "ExternalSharing")) {
         # Validate Modern Sharing Status
         if (Get-Command -Name Get-CalendarEntries -ErrorAction SilentlyContinue) {
@@ -448,20 +419,12 @@
 
             Write-Host -ForegroundColor Cyan "`r`r`r------------------------------------------------"
             Write-Host "New Model Calendar Sharing Entries:"
-<<<<<<< HEAD
-            $ReceiverCalEntries | Where-Object SharingModelType -Like New | Format-Table CalendarGroupName, CalendarName, OwnerEmailAddress, SharingModelType, IsOrphanedEntry
-=======
             $ReceiverCalEntries | Where-Object SharingModelType -like New | Format-Table CalendarGroupName, CalendarName, OwnerEmailAddress, SharingModelType, IsOrphanedEntry
->>>>>>> 7e5e4adc
 
             Write-Host -ForegroundColor Cyan "`r`r`r------------------------------------------------"
             Write-Host "Old Model Calendar Sharing Entries:"
             Write-Host "Consider upgrading these to the new model."
-<<<<<<< HEAD
-            $ReceiverCalEntries |  Where-Object SharingModelType -Like Old | Format-Table CalendarGroupName, CalendarName, OwnerEmailAddress, SharingModelType, IsOrphanedEntry
-=======
-            $ReceiverCalEntries |  Where-Object SharingModelType -like Old |Format-Table CalendarGroupName, CalendarName, OwnerEmailAddress, SharingModelType, IsOrphanedEntry
->>>>>>> 7e5e4adc
+            $ReceiverCalEntries | Where-Object SharingModelType -like Old |Format-Table CalendarGroupName, CalendarName, OwnerEmailAddress, SharingModelType, IsOrphanedEntry
 
             # need to check if Get-CalendarValidationResult in the PS Workspace
             if ((Get-Command -Name Get-CalendarValidationResult -ErrorAction SilentlyContinue) -and
