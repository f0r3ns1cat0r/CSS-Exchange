--- conflicted
+++ resolved
@@ -48,7 +48,7 @@
                 $exchangePath = (Get-ItemProperty -Path Registry::HKEY_LOCAL_MACHINE\SOFTWARE\Microsoft\ExchangeServer\v15\Setup).MsiInstallPath
 
                 foreach ($httpProxyLogfile in Get-ChildItem -Recurse -Path "$exchangePath\Logging\HttpProxy" -Filter '*.log') {
-                    Import-Csv -Path $httpProxyLogfile.FullName | Where-Object AnchorMailbox -Like 'ServerInfo~*/*' | Select-Object -Property DateTime, RequestId, ClientIPAddress, UrlHost, UrlStem, RoutingHint, UserAgent, AnchorMailbox
+                    Import-Csv -Path $httpProxyLogfile.FullName | Where-Object AnchorMailbox -Like 'ServerInfo~*/*' | Select-Object -Property DateTime, RequestId, ClientIPAddress, UrlHost, UrlStem, RoutingHint, UserAgent, AnchorMailbox, HttpStatus
                 }
             }
 
@@ -125,13 +125,7 @@
         $parameters = @{
             ScriptBlock = $scriptBlock
         }
-<<<<<<< HEAD
         if ($Credential) { $parameters.Credential = $Credential }
-=======
-        $allResults | Select-Object DateTime, RequestId, ClientIPAddress, UrlHost, UrlStem, RoutingHint, UserAgent, AnchorMailbox, HttpStatus | Export-Csv $PSScriptRoot\CVE-2021-26855.log
-    } else {
-        Write-Host "No suspicious entries found." -ForegroundColor Green
->>>>>>> cc0888be
     }
     process {
         Invoke-Command @parameters -ComputerName $ComputerName
