﻿# Copyright (c) Microsoft Corporation.
# Licensed under the MIT License.

<#
.SYNOPSIS
    This script enables extended protection on all Exchange servers in the forest.
.DESCRIPTION
    The Script does the following by default.
        1. Enables Extended Protection to the recommended value for the corresponding virtual directory and site.
    Extended Protection is a windows security feature which blocks MiTM attacks.
.PARAMETER RollbackType
    Use this parameter to execute a Rollback Type that should be executed.
.EXAMPLE
    PS C:\> .\ExchangeExtendedProtectionManagement.ps1
    This will run the default mode which does the following:
        1. It will set Extended Protection to the recommended value for the corresponding virtual directory and site on all Exchange Servers in the forest.
.EXAMPLE
    PS C:\> .\ExchangeExtendedProtectionManagement.ps1 -ExchangeServerNames <Array_of_Server_Names>
    This will set the Extended Protection to the recommended value for the corresponding virtual directory and site on all Exchange Servers provided in ExchangeServerNames
.EXAMPLE
    PS C:\> .\ExchangeExtendedProtectionManagement.ps1 -SkipExchangeServerNames <Array_of_Server_Names>
    This will set the Extended Protection to the recommended value for the corresponding virtual directory and site on all Exchange Servers in the forest except the Exchange Servers whose names are provided in the SkipExchangeServerNames parameter.
.EXAMPLE
    PS C:\> .\ExchangeExtendedProtectionManagement.ps1 -RollbackType "RestoreIISAppConfig"
    This will set the applicationHost.config file back to the original state prior to changes made with this script.
#>
[CmdletBinding(SupportsShouldProcess = $true, ConfirmImpact = 'High')]

param(
    [Parameter (Mandatory = $false, ValueFromPipeline, ParameterSetName = 'ConfigureMitigation', HelpMessage = "Enter the list of server names on which the script should execute on")]
    [Parameter (Mandatory = $false, ValueFromPipeline, ParameterSetName = 'ValidateMitigation', HelpMessage = "Enter the list of server names on which the script should execute on")]
    [Parameter (Mandatory = $false, ValueFromPipeline, ParameterSetName = 'Rollback', HelpMessage = "Using this parameter will allow you to rollback using the type you specified.")]
    [Parameter (Mandatory = $false, ValueFromPipeline, ParameterSetName = 'ConfigureEP', HelpMessage = "Enter the list of server names on which the script should execute on")]
    [string[]]$ExchangeServerNames = $null,

    [Parameter (Mandatory = $false, ParameterSetName = 'ConfigureMitigation', HelpMessage = "Enter the list of servers on which the script should not execute on")]
    [Parameter (Mandatory = $false, ParameterSetName = 'ValidateMitigation', HelpMessage = "Enter the list of servers on which the script should not execute on")]
    [Parameter (Mandatory = $false, ParameterSetName = 'Rollback', HelpMessage = "Using this parameter will allow you to rollback using the type you specified.")]
    [Parameter (Mandatory = $false, ParameterSetName = 'ConfigureEP', HelpMessage = "Enter the list of servers on which the script should not execute on")]
    [string[]]$SkipExchangeServerNames = $null,

    [Parameter (Mandatory = $false, ParameterSetName = 'ConfigureEP', HelpMessage = "Enable to provide a result of the configuration for Extended Protection")]
    [Parameter (Mandatory = $false, ParameterSetName = 'ConfigureMitigation', HelpMessage = "Enable to provide a result of the configuration for Extended Protection")]
    [switch]$ShowExtendedProtection,

    [Parameter (Mandatory = $false, ParameterSetName = 'ConfigureEP', HelpMessage = "Used for internal options")]
    [string]$InternalOption,

    [Parameter (Mandatory = $true, ParameterSetName = 'GetExchangeIPs', HelpMessage = "Using this parameter will allow you to get the list of IPs used by Exchange Servers.")]
    [switch]$FindExchangeServerIPAddresses,

    [Parameter (Mandatory = $false, ParameterSetName = 'GetExchangeIPs', HelpMessage = "Using this parameter will allow you to specify the path to the output file.")]
    [ValidateScript({
        (Test-Path -Path $_ -IsValid) -and ([string]::IsNullOrEmpty((Split-Path -Parent $_)) -or (Test-Path -Path (Split-Path -Parent $_)))
        })]
    [string]$OutputFilePath = [System.IO.Path]::Combine((Get-Location).Path, "IPList.txt"),

    [Parameter (Mandatory = $true, ParameterSetName = 'ConfigureMitigation', HelpMessage = "Using this parameter will allow you to specify a txt file with IP range that will be used to apply IP filters.")]
    [Parameter (Mandatory = $true, ParameterSetName = 'ValidateMitigation', HelpMessage = "Using this parameter will allow you to specify a txt file with IP range that will be used to validate IP filters.")]
    [ValidateScript({
        (Test-Path -Path $_)
        })]
    [string]$IPRangeFilePath,

    [Parameter (Mandatory = $true, ParameterSetName = 'ConfigureMitigation', HelpMessage = "Using this parameter will allow you to specify the site and vdir on which you want to configure mitigation.")]
    [ValidateSet('EWSBackend')]
    [ValidateScript({
        ($null -ne $_) -and ($_.Length -gt 0)
        })]
    [string[]]$RestrictType,

    [Parameter (Mandatory = $true, ParameterSetName = 'ValidateMitigation', HelpMessage = "Using this switch will allow you to validate if the mitigations have been applied correctly.")]
    [ValidateSet('RestrictTypeEWSBackend')]
    [ValidateScript({
        ($null -ne $_) -and ($_.Length -gt 0)
        })]
    [string[]]$ValidateMitigation,

    [Parameter (Mandatory = $true, ParameterSetName = 'Rollback', HelpMessage = "Using this parameter will allow you to rollback using the type you specified.")]
    [ValidateSet('RestrictTypeEWSBackend', 'RestoreIISAppConfig')]
    [string]$RollbackType
)

begin {
    . $PSScriptRoot\Write-Verbose.ps1
    . $PSScriptRoot\WriteFunctions.ps1
    . $PSScriptRoot\ConfigurationAction\Invoke-ConfigureMitigation.ps1
    . $PSScriptRoot\ConfigurationAction\Invoke-ValidateMitigation.ps1
    . $PSScriptRoot\ConfigurationAction\Invoke-RollbackIPFiltering.ps1
    . $PSScriptRoot\ConfigurationAction\Invoke-ConfigureExtendedProtection.ps1
    . $PSScriptRoot\ConfigurationAction\Invoke-RollbackExtendedProtection.ps1
    . $PSScriptRoot\DataCollection\Get-ExchangeServerIPs.ps1
    . $PSScriptRoot\DataCollection\Get-IPRangeAllowListFromFile.ps1
    . $PSScriptRoot\DataCollection\Get-ExtendedProtectionPrerequisitesCheck.ps1
    . $PSScriptRoot\DataCollection\Invoke-ExtendedProtectionTlsPrerequisitesCheck.ps1
    . $PSScriptRoot\..\..\..\Shared\ScriptUpdateFunctions\Test-ScriptVersion.ps1
    . $PSScriptRoot\..\..\..\Shared\Confirm-Administrator.ps1
    . $PSScriptRoot\..\..\..\Shared\Confirm-ExchangeShell.ps1
    . $PSScriptRoot\..\..\..\Shared\LoggerFunctions.ps1
    . $PSScriptRoot\..\..\..\Shared\Show-Disclaimer.ps1
    . $PSScriptRoot\..\..\..\Shared\Write-Host.ps1

    # TODO: Move this so it isn't duplicated
    # matching restrictions
    $restrictionToSite = @{
        "APIFrontend"                         = "Default Web Site/API"
        "AutodiscoverFrontend"                = "Default Web Site/Autodiscover"
        "ECPFrontend"                         = "Default Web Site/ECP"
        "EWSFrontend"                         = "Default Web Site/EWS"
        "Microsoft-Server-ActiveSyncFrontend" = "Default Web Site/Microsoft-Server-ActiveSync"
        "OABFrontend"                         = "Default Web Site/OAB"
        "PowershellFrontend"                  = "Default Web Site/Powershell"
        "OWAFrontend"                         = "Default Web Site/OWA"
        "RPCFrontend"                         = "Default Web Site/RPC"
        "MAPIFrontend"                        = "Default Web Site/MAPI"
        "APIBackend"                          = "Exchange Back End/API"
        "AutodiscoverBackend"                 = "Exchange Back End/Autodiscover"
        "ECPBackend"                          = "Exchange Back End/ECP"
        "EWSBackend"                          = "Exchange Back End/EWS"
        "Microsoft-Server-ActiveSyncBackend"  = "Exchange Back End/Microsoft-Server-ActiveSync"
        "OABBackend"                          = "Exchange Back End/OAB"
        "PowershellBackend"                   = "Exchange Back End/Powershell"
        "OWABackend"                          = "Exchange Back End/OWA"
        "RPCBackend"                          = "Exchange Back End/RPC"
        "PushNotificationsBackend"            = "Exchange Back End/PushNotifications"
        "RPCWithCertBackend"                  = "Exchange Back End/RPCWithCert"
        "MAPI-emsmdbBackend"                  = "Exchange Back End/MAPI/emsmdb"
        "MAPI-nspiBackend"                    = "Exchange Back End/MAPI/nspi"
    }

    $Script:Logger = Get-NewLoggerInstance -LogName "ExchangeExtendedProtectionManagement-$((Get-Date).ToString("yyyyMMddhhmmss"))-Debug" `
        -AppendDateTimeToFileName $false `
        -ErrorAction SilentlyContinue

    SetWriteHostAction ${Function:Write-HostLog}

    $RollbackSelected = $false
    $RollbackRestrictType = $false
    $ConfigureEPSelected = $false
    $ConfigureMitigationSelected = $false
    $ValidateMitigationSelected = $false
    $Script:SkipEWS = $false

    $includeExchangeServerNames = New-Object 'System.Collections.Generic.List[string]'
    if ($PsCmdlet.ParameterSetName -eq "Rollback") {
        $RollbackSelected = $true

        if ($RollbackType.Contains("RestoreIISAppConfig")) {
            if ($RollbackType.Length -gt 1) {
                Write-Host "RestoreIISAppConfig Rollback type can only be used individually"
                return
            }

            $RollbackRestoreIISAppConfig = $true
        } else {
            $RollbackRestrictType = $true
            $RestrictType = $RollbackType.Replace("RestrictType", "")
        }
    }

    if (($PsCmdlet.ParameterSetName -eq "ConfigureMitigation" -or $PsCmdlet.ParameterSetName -eq "ValidateMitigation")) {
        if ($PsCmdlet.ParameterSetName -eq "ConfigureMitigation") {
            $ConfigureEPSelected = $true
            $ConfigureMitigationSelected = $true
            $RestrictType = $RestrictType | Get-Unique
        }

        if ($PsCmdlet.ParameterSetName -eq "ValidateMitigation") {
            $ValidateMitigationSelected = $true
            $RestrictType = New-Object 'System.Collections.Generic.List[string]'
            $ValidateMitigation | Get-Unique | ForEach-Object { $RestrictType += $_.Replace("RestrictType", "") }
        }

        # Get list of IPs in object form from the file specified
        $ipResults = Get-IPRangeAllowListFromFile -FilePath $IPRangeFilePath
        if ($ipResults.IsError) {
            return
        }

        $ipRangeAllowListRules = $ipResults.ipRangeAllowListRules
    }

    if ($PsCmdlet.ParameterSetName -eq "ConfigureEP" -and -not $ShowExtendedProtection) {
        $ConfigureEPSelected = $true
    }

    if ($InternalOption -eq "SkipEWS") {
        Write-Verbose "SkipEWS option enabled."
        $Script:SkipEWS = $true
    } else {
        $Script:SkipEWS = $false
    }

    if ($null -ne $RestrictType -and $RestrictType.Count -gt 0) {
        $SiteVDirLocations = New-Object 'System.Collections.Generic.List[string]'
        foreach ($key in $RestrictType) {
            $SiteVDirLocations += $restrictionToSite[$key]
        }
    }
} process {
    foreach ($server in $ExchangeServerNames) {
        $includeExchangeServerNames.Add($server)
    }
} end {
    if (-not (Confirm-Administrator)) {
        Write-Warning "The script needs to be executed in elevated mode. Start the Exchange Management Shell as an Administrator."
        exit
    }

    try {
        if (-not((Confirm-ExchangeShell -Identity $env:COMPUTERNAME).ShellLoaded)) {
            Write-Warning "Failed to load the Exchange Management Shell. Start the script using the Exchange Management Shell."
            exit
        }

        $BuildVersion = ""
        Write-Host "Version $BuildVersion"

        if ((Test-ScriptVersion -AutoUpdate -VersionsUrl "https://aka.ms/CEP-VersionsUrl")) {
            Write-Warning "Script was updated. Please rerun the command."
            return
        }

        if ($ConfigureEPSelected) {

            $ArchivingKnownIssueString = "`r`n    - Automated Archiving using Archive policy"
            if ($ConfigureMitigationSelected) {
                $ArchivingKnownIssueString = ""
            }

            $params = @{
                Message   = "Display Warning about Extended Protection"
                Target    = "Extended Protection is recommended to be enabled for security reasons. " +
                "Known Issues: Following scenarios will not work when Extended Protection is enabled." +
                "`r`n    - SSL offloading or SSL termination via Layer 7 load balancing." +
                $ArchivingKnownIssueString +
                "`r`n    - Exchange Hybrid Features if using Modern Hybrid." +
                "`r`n    - Access to Public folders on Exchange 2013 Servers." +
                "`r`nYou can find more information on: https://aka.ms/ExchangeEPDoc. Do you want to proceed?"
                Operation = "Enabling Extended Protection"
            }

            Show-Disclaimer @params
        }

        Write-Verbose ("Running Get-ExchangeServer to get list of all exchange servers")
        Set-ADServerSettings -ViewEntireForest $true
        $ExchangeServers = Get-ExchangeServer | Where-Object { $_.AdminDisplayVersion -like "Version 15*" -and $_.ServerRole -ne "Edge" }

        if ($FindExchangeServerIPAddresses) {
            Get-ExchangeServerIPs -OutputFilePath $OutputFilePath -ExchangeServers $ExchangeServers
            return
        }

        $ExchangeServersPrerequisitesCheckSettingsCheck = $ExchangeServers

        if ($null -ne $includeExchangeServerNames -and $includeExchangeServerNames.Count -gt 0) {
            Write-Verbose "Running only on servers: $([string]::Join(", " ,$includeExchangeServerNames))"
            $ExchangeServers = $ExchangeServers | Where-Object { ($_.Name -in $includeExchangeServerNames) -or ($_.FQDN -in $includeExchangeServerNames) }
        }

        if ($null -ne $SkipExchangeServerNames -and $SkipExchangeServerNames.Count -gt 0) {
            Write-Verbose "Skipping servers: $([string]::Join(", ", $SkipExchangeServerNames))"

            # Remove all the servers present in the SkipExchangeServerNames list
            $ExchangeServers = $ExchangeServers | Where-Object { ($_.Name -notin $SkipExchangeServerNames) -and ($_.FQDN -notin $SkipExchangeServerNames) }
        }

        if ($null -eq $ExchangeServers) {
            Write-Host "No exchange servers to process. Please specify server filters correctly"
            return
        }

        if ($ValidateMitigationSelected) {
            # Validate mitigation
            Invoke-ValidateMitigation -ExchangeServers $ExchangeServers.Name -ipRangeAllowListRules $ipRangeAllowListRules -SiteVDirLocations $SiteVDirLocations
        }

        if ($ShowExtendedProtection) {
            Write-Verbose "Showing Extended Protection Information Only"
            $extendedProtectionConfigurations = New-Object 'System.Collections.Generic.List[object]'
            foreach ($server in $ExchangeServers) {
                $params = @{
                    ComputerName          = $server.ToString()
                    IsClientAccessServer  = $server.IsClientAccessServer
                    IsMailboxServer       = $server.IsMailboxServer
                    ExcludeEWS            = $SkipEWS
                    MitigationAppliedType = $RestrictType
                }
                $extendedProtectionConfigurations.Add((Get-ExtendedProtectionConfiguration @params))
            }

            foreach ($configuration in $extendedProtectionConfigurations) {
                Write-Verbose "Working on server $($configuration.ComputerName)"
                $epOutputObjectDisplayValue = New-Object 'System.Collections.Generic.List[object]'
                foreach ($entry in $configuration.ExtendedProtectionConfiguration) {
                    $ssl = $entry.Configuration.SslSettings

                    $epOutputObjectDisplayValue.Add(([PSCustomObject]@{
                                VirtualDirectory  = $entry.VirtualDirectoryName
                                Value             = $entry.ExtendedProtection
                                SupportedValue    = $entry.ExpectedExtendedConfiguration
                                ConfigSupported   = $entry.SupportedExtendedProtection
                                RequireSSL        = "$($ssl.RequireSSL) $(if($ssl.Ssl128Bit) { "(128-bit)" })".Trim()
                                ClientCertificate = $ssl.ClientCertificate
                            }))
                }

                Write-Host "Results for Server: $($configuration.ComputerName)"
                $epOutputObjectDisplayValue | Format-Table | Out-String | Write-Host
                Write-Host ""
                Write-Host ""
            }

            return
        }

        if ($ConfigureEPSelected) {
            $prerequisitesCheck = Get-ExtendedProtectionPrerequisitesCheck -ExchangeServers $ExchangeServersPrerequisitesCheckSettingsCheck -SkipEWS $SkipEWS -SiteVDirLocations $SiteVDirLocations

            if ($null -ne $prerequisitesCheck) {
                Write-Host ""
                # Remove the down servers from $ExchangeServers list.
                $downServerName = New-Object 'System.Collections.Generic.List[string]'
                $onlineSupportedServers = New-Object 'System.Collections.Generic.List[object]'
                $unsupportedServers = New-Object 'System.Collections.Generic.List[string]'
                $unsupportedAndConfiguredServers = New-Object 'System.Collections.Generic.List[object]'
                $prerequisitesCheck | ForEach-Object {
                    if ($_.ExtendedProtectionConfiguration.ExtendedProtectionConfigured -eq $true -and
                        $_.ExtendedProtectionConfiguration.SupportedVersionForExtendedProtection -eq $false) {
                        $unsupportedAndConfiguredServers.Add($_)
                    } elseif ($_.ExtendedProtectionConfiguration.SupportedVersionForExtendedProtection -eq $false) {
                        $unsupportedServers.Add($_.ComputerName)
                    } elseif ($_.ServerOnline) {
                        $onlineSupportedServers.Add($_)
                    } else {
                        $downServerName.Add($_.ComputerName)
                    }
                }

                # We don't care about the TLS version on servers that aren't yet upgraded on
                # Therefore, we can skip over them for this check.
                # However, if there is an unsupported version of Exchange that does have EP enabled,
                # We need to prompt to the admin stating that we are going to revert the change to get back to a supported state.
                Write-Verbose ("Found the following servers configured for EP and Unsupported: " +
                    "$(if ($unsupportedAndConfiguredServers.Count -eq 0) { 'None' } else {[string]::Join(", " ,$unsupportedAndConfiguredServers.ComputerName)})")

                Write-Verbose ("Found the following servers that not supported to configure EP and not enabled: " +
                    "$(if ($unsupportedServers.Count -eq 0) { 'None' } else {[string]::Join(", " ,$unsupportedServers)})")

                if ($unsupportedAndConfiguredServers.Count -gt 0) {
                    $params = @{
                        Message   = "Display Warning about switching Extended Protection Back to None for Unsupported Build of Exchange"
                        Target    = "Found Servers that have Extended Protection Enabled, but are on an unsupported build of Exchange." +
                        "`r`nBecause of this, we will be setting them back to None for Extended Protection with the execution of this script to be in a supported state." +
                        "`r`nYou can find more information on: https://aka.ms/ExchangeEPDoc. Do you want to proceed?"
                        Operation = "Set Unsupported Version of Exchange Back to None for Extended Protection"
                    }

                    Show-Disclaimer @params
                    Write-Host ""
                }

                if ($unsupportedServers.Count -gt 0) {
<<<<<<< HEAD
                    $serverInList = $null -ne ($ExchangeServers | Where-Object { $($_.Name -in $unsupportedServers) })
=======

                    $serversInList = @($ExchangeServers | Where-Object { $($_.Name -in $unsupportedServers) })
>>>>>>> 632da2ff

                    if ($serversInList.Count -gt 0) {
                        $line = "The following servers are not the minimum required version to support Extended Protection. Please update them, or re-run the script without including them in the list: $($serversInList -Join " ")"
                        Write-Verbose $line
                        Write-Warning $line
                        exit
                    }

                    Write-Verbose "The following servers are unsupported but not included in the list to configure: $([string]::Join(", " ,$unsupportedServers))"
                }

                if ($downServerName.Count -gt 0) {
                    $line = "Removing the following servers from the list to configure because we weren't able to reach them: $([string]::Join(", " ,$downServerName))"
                    Write-Verbose $line
                    Write-Warning $line
                    $ExchangeServers = $ExchangeServers | Where-Object { $($_.Name -notin $downServerName) }
                    Write-Host ""
                }

                # Only need to set the server names for the ones we are trying to configure and the ones that are up.
                # Also need to add Unsupported Configured EP servers to the list.
                $serverNames = New-Object 'System.Collections.Generic.List[string]'
                $ExchangeServers | ForEach-Object { $serverNames.Add($_.Name) }

                if ($unsupportedAndConfiguredServers.Count -gt 0) {
                    $unsupportedAndConfiguredServers |
                        Where-Object { $_.ComputerName -notin $serverNames } |
                        ForEach-Object { $serverNames.Add($_.ComputerName) }
                }

                # If there aren't any servers to check against for TLS settings, bypass this check.
                if ($null -ne $onlineSupportedServers.TlsSettings) {
                    $tlsPrerequisites = Invoke-ExtendedProtectionTlsPrerequisitesCheck -TlsConfiguration $onlineSupportedServers.TlsSettings

                    foreach ($tlsSettings in $tlsPrerequisites.TlsSettings) {
                        Write-Host "The following servers have the TLS Configuration below"
                        Write-Host "$([string]::Join(", " ,$tlsSettings.MatchedServer))"
                        $tlsSettings.TlsSettings.Registry.Tls.Values |
                            Select-Object TLSVersion,
                            @{Label = "ServerEnabled"; Expression = { $_.ServerEnabledValue } },
                            @{Label = "ServerDbD"; Expression = { $_.ServerDisabledByDefaultValue } },
                            @{Label = "ClientEnabled"; Expression = { $_.ClientEnabledValue } },
                            @{Label = "ClientDbD"; Expression = { $_.ClientDisabledByDefaultValue } },
                            TLSConfiguration |
                            Sort-Object TLSVersion |
                            Format-Table |
                            Out-String |
                            Write-Host
                        $tlsSettings.TlsSettings.Registry.Net.Values |
                            Select-Object NetVersion,
                            @{Label = "SystemTlsVersions"; Expression = { $_.SystemDefaultTlsVersionsValue } },
                            @{Label = "WowSystemTlsVersions"; Expression = { $_.WowSystemDefaultTlsVersionsValue } },
                            @{Label = "SchUseStrongCrypto"; Expression = { $_.SchUseStrongCryptoValue } },
                            @{Label = "WowSchUseStrongCrypto"; Expression = { $_.WowSchUseStrongCryptoValue } } |
                            Sort-Object NetVersion |
                            Format-Table |
                            Out-String |
                            Write-Host
                        Write-Host ""
                        Write-Host ""
                    }

                    # If TLS Prerequisites Check passed, then we are good to go.
                    # If it doesn't, now we need to verify the servers we are trying to enable EP on
                    # will pass the TLS Prerequisites and all other servers that have EP enabled on.
                    if ($tlsPrerequisites.CheckPassed) {
                        Write-Host "TLS prerequisites check successfully passed!" -ForegroundColor Green
                        Write-Host ""
                    } else {
                        foreach ($entry in $tlsPrerequisites.ActionsRequired) {
                            Write-Host "Test Failed: $($entry.Name)" -ForegroundColor Red
                            if ($null -ne $entry.List) {
                                foreach ($list in $entry.List) {
                                    Write-Host "System affected: $list" -ForegroundColor Red
                                }
                            }
                            Write-Host "Action required: $($entry.Action)" -ForegroundColor Red
                            Write-Host ""
                        }
                        $checkAgainst = $onlineSupportedServers |
                            Where-Object {
                                $_.ExtendedProtectionConfiguration.ExtendedProtectionConfigured -eq $true -or
                                $_.ComputerName -in $serverNames
                            }

                        $results = Invoke-ExtendedProtectionTlsPrerequisitesCheck -TlsConfiguration $checkAgainst.TlsSettings

                        if ($results.CheckPassed) {
                            Write-Host "All servers attempting to enable Extended Protection or already enabled passed the TLS prerequisites."
                            Write-Host ""
                        } else {
                            Write-Warning "Failed to pass the TLS prerequisites. Unable to continue."
                            exit
                        }
                    }

                    # now that we passed the TLS PrerequisitesCheck, now we need to do the RPC vdir check for SSLOffloading.
                    $rpcFailedServers = New-Object 'System.Collections.Generic.List[string]'
                    $rpcNullServers = New-Object 'System.Collections.Generic.List[string]'
                    $canNotConfigure = "Therefore, we can not configure Extended Protection."
                    $counter = 0
                    $totalCount = $ExchangeServers.Count
                    $progressParams = @{
                        Activity        = "Prerequisites Check"
                        Status          = [string]::Empty
                        PercentComplete = 0
                    }

                    try {
                        $outlookAnywhere = Get-OutlookAnywhere -ErrorAction Stop
                    } catch {
                        Write-Warning "Failed to run Get-OutlookAnywhere. Failing out the script. Inner Exception: $_"
                        exit
                    }

                    foreach ($server in $ExchangeServers) {
                        $counter++
                        $progressParams.Status = "Checking RPC FE SSLOffloading - $($server.Name)"
                        $progressParams.PercentComplete = ($counter / $totalCount * 100)
                        Write-Progress @progressParams
                        if (-not ($server.IsClientAccessServer)) {
                            Write-Verbose "Server $($server.Name) is not a CAS. Skipping over the RPC FE Check."
                            continue
                        }
                        $rpcSettings = $outlookAnywhere | Where-Object { $_.ServerName -eq $server.Name }

                        if ($null -eq $rpcSettings) {
                            $line = "Failed to find '$($server.Name)\RPC (Default Web Site)' Virtual Directory to determine SSLOffloading value. $canNotConfigure"
                            Write-Verbose $line
                            Write-Warning $line
                            $rpcNullServers.Add($server.Name)
                        } elseif ($rpcSettings.SSLOffloading -eq $true) {
                            $line = "'$($server.Name)\RPC (Default Web Site)' has SSLOffloading set to true. $canNotConfigure"
                            Write-Verbose $line
                            Write-Warning $line
                            $rpcFailedServers.Add($server.Name)
                        } else {
                            Write-Verbose "Server $($server.Name) passed RPC SSLOffloading check"
                        }
                    }
                    Write-Progress @progressParams -Completed
                    if ($rpcFailedServers.Count -gt 0) {
                        Write-Warning "Please address the following server regarding RPC (Default Web Site) and SSL Offloading: $([string]::Join(", " ,$rpcFailedServers))"
                        Write-Warning "The following cmdlet should be run against each of the servers: Set-OutlookAnywhere 'SERVERNAME\RPC (Default Web Site)' -SSLOffloading `$false -InternalClientsRequireSsl `$true -ExternalClientsRequireSsl `$true"
                        exit
                    } elseif ($rpcNullServers.Count -gt 0) {
                        Write-Warning "Failed to find the following servers RPC (Default Web Site) for SSL Offloading: $([string]::Join(", " ,$rpcFailedServers))"
                        Write-Warning $canNotConfigure
                        exit
                    }
                    Write-Host "All servers that we are trying to currently configure for Extended Protection have RPC (Default Web Site) set to false for SSLOffloading."
                } else {
                    Write-Verbose "No online servers that are in a supported state. Skipping over TLS Check."
                }
            } else {
                Write-Warning "Failed to get Extended Protection Prerequisites Information to be able to continue"
                exit
            }

            # Configure Extended Protection based on given parameters
            # Prior to executing, add back any unsupported versions back into the list
            # for onlineSupportedServers, because the are online and we want to revert them.
            $unsupportedAndConfiguredServers | ForEach-Object { $onlineSupportedServers.Add($_) }
            $extendedProtectionConfigurations = ($onlineSupportedServers |
                    Where-Object { $_.ComputerName -in $serverNames }).ExtendedProtectionConfiguration

            if ($null -ne $extendedProtectionConfigurations) {
                Invoke-ConfigureExtendedProtection -ExtendedProtectionConfigurations $extendedProtectionConfigurations
            } else {
                Write-Host "No servers are online or no Exchange Servers Support Extended Protection."
            }

            if ($ConfigureMitigationSelected) {
                # Apply rules
                Invoke-ConfigureMitigation -ExchangeServers $ExchangeServers.Name -ipRangeAllowListRules $ipRangeAllowListRules -SiteVDirLocations $SiteVDirLocations
            }
        } elseif ($RollbackSelected) {
            Write-Host "Prerequisite check will be skipped due to Rollback"

            if ($RollbackRestoreIISAppConfig) {
                Invoke-RollbackExtendedProtection -ExchangeServers $ExchangeServers
            }

            if ($RollbackRestrictType) {
                Invoke-RollbackIPFiltering -ExchangeServers $ExchangeServers -SiteVDirLocations $SiteVDirLocations
            }

            return
        }
    } finally {
        Write-Host "Do you have feedback regarding the script? Please email ExToolsFeedback@microsoft.com."
    }
}<|MERGE_RESOLUTION|>--- conflicted
+++ resolved
@@ -362,12 +362,8 @@
                 }
 
                 if ($unsupportedServers.Count -gt 0) {
-<<<<<<< HEAD
-                    $serverInList = $null -ne ($ExchangeServers | Where-Object { $($_.Name -in $unsupportedServers) })
-=======
 
                     $serversInList = @($ExchangeServers | Where-Object { $($_.Name -in $unsupportedServers) })
->>>>>>> 632da2ff
 
                     if ($serversInList.Count -gt 0) {
                         $line = "The following servers are not the minimum required version to support Extended Protection. Please update them, or re-run the script without including them in the list: $($serversInList -Join " ")"
