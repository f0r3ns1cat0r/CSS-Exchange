--- conflicted
+++ resolved
@@ -120,17 +120,12 @@
         [array]$amsiRequestBodyScanning = $null
         Get-FilteredSettingOverrideInformation @filterSettingOverrideParams | Invoke-RemotePipelineHandlerList -Result ([ref]$amsiRequestBodyScanning)
         $filterSettingOverrideParams.FilterSectionName = "BlockRequestBodyGreaterThanMaxScanSize"
-<<<<<<< HEAD
         [array]$amsiBlockRequestBodyGreater = $null
         Get-FilteredSettingOverrideInformation @filterSettingOverrideParams | Invoke-RemotePipelineHandlerList -Result ([ref]$amsiBlockRequestBodyGreater)
-        $amsiRequestBodyScanningEnabled = $amsiRequestBodyScanning.Count -gt 0 -and
-=======
-        [array]$amsiBlockRequestBodyGreater = Get-FilteredSettingOverrideInformation @filterSettingOverrideParams
         [array]$enabledAllValues = $amsiRequestBodyScanning | Where-Object { $_.ParameterName -eq "EnabledAll" }
         $defaultEnabledAll = $isAug25SuOrGreater -and ($null -eq ($enabledAllValues | Where-Object { $_.ParameterValue -eq "False" }))
         Write-Verbose "Enabled All Default Value Set to '$defaultEnabledAll'"
         $amsiRequestBodyScanningEnabled = $defaultEnabledAll -or $amsiRequestBodyScanning.Count -gt 0 -and
->>>>>>> 823dfb42
         ($null -ne ($amsiRequestBodyScanning | Where-Object { $_.ParameterValue -eq "True" }))
         $amsiBlockRequestBodyEnabled = $amsiBlockRequestBodyGreater.Count -gt 0 -and
         ($null -ne ($amsiBlockRequestBodyGreater | Where-Object { $_.ParameterValue -eq "True" }))
